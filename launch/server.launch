--- conflicted
+++ resolved
@@ -1,23 +1,12 @@
+
 <launch>
-<<<<<<< HEAD
-  <!-- ROS launch file to run the canros server. -->
-
-  <!-- CONFIGURATION:
-      - can_interface: path to interface used to communicate with the uavcan device.
-            - uavcan_id: the id the uavcan device should use. -->
-  <arg name="can_interface" default="/dev/serial/by-id/usb-Zubax_Robotics_Zubax_Babel_37002000195732523935382000000000-if00"/>
-  <arg name="uavcan_id" default="127"/>
-
-  <node name="canros_server" pkg="canros" type="server.py" output="screen" args="$(arg can_interface) $(arg uavcan_id)"/>
-=======
 	<!-- CONFIGURATION:
 		- can_interface: path to interface used to communicate with the uavcan device.
 		- uavcan_id: the id the uavcan device should use.
 	-->
-	<arg name="can_interface" default="/dev/ttyACM0"/>
-	<arg name="uavcan_id" default="127"/>
-	<arg name="config_yaml" default="$(find canros)/launch/default.yaml"/>
->>>>>>> 295c61ca
+	<arg name="can_interface" default="/dev/serial/by-id/usb-Zubax_Robotics_Zubax_Babel_37002000195732523935382000000000-if00"/>
+    <arg name="uavcan_id" default="127"/>
+	<arg name="config_yaml" default="$(find canros)/config/default.yaml"/>
 
 	<node ns="canros" name="server" pkg="canros" type="server.py" output="screen" required="true">
 		<param name="can_interface" type="str" value="$(arg can_interface)" />
